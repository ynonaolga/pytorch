--- conflicted
+++ resolved
@@ -822,204 +822,6 @@
   return trace;
 }
 
-<<<<<<< HEAD
-struct PairHash {
-  template <typename T0, typename T1>
-  size_t operator()(const std::pair<T0, T1>& i) {
-    return c10::get_hash((*this)(i.first), (*this)(i.second));
-  }
-
-  template <typename... Args>
-  size_t operator()(const std::tuple<Args...>& i) {
-    return c10::get_hash(i);
-  }
-
-  template <typename T>
-  size_t operator()(const T& i) {
-    return c10::get_hash(i);
-  }
-};
-
-void calculate_unique_tensor_ids(std::vector<result_ptr_t>& sorted_results) {
-  // This task is equivilent to https://leetcode.com/problems/number-of-islands/
-  // We first cluster events with a greedy index assignment, and then merge
-  // groups that overlap.
-
-  enum class PairType { kAllocation = 0, kUse, kFree };
-
-  struct RawTensorStoragePair {
-    TensorImplAddress impl_;
-    StorageImplData storage_;
-    c10::Device device_;
-    std::reference_wrapper<c10::optional<AllocationID>> storage_id_;
-    std::reference_wrapper<c10::optional<TensorID>> id_ref_;
-    PairType type_;
-
-    AllocationID storage_id() const {
-      return storage_id_.get().value();
-    }
-  };
-  std::vector<RawTensorStoragePair> raw_tensors;
-
-  // Step 1) Flatten events.
-  // --------------------------------------------------------------------------
-  static constexpr TensorImplAddress NoTensorImpl{nullptr};
-  auto insert_tensor = [&](TensorMetadata& t) {
-    raw_tensors.push_back(
-        {t.impl(),
-         t.data_,
-         t.device(),
-         t.allocation_id_,
-         t.id_,
-         PairType::kUse});
-  };
-
-  for (auto& result : sorted_results) {
-    result->visit(c10::overloaded(
-        [&](ExtraFields<EventType::TorchOp>& torch_op) {
-          for (auto& t : torch_op.inputs_.tensor_metadata_) {
-            if (t.has_value()) {
-              insert_tensor(*t);
-            }
-          }
-        },
-        [&](ExtraFields<EventType::Allocation>& alloc) {
-          // We won't know which allocations are for Tensor storage yet.
-          // We'll filter after we see all of the op inputs.
-          raw_tensors.push_back(
-              {NoTensorImpl,
-               StorageImplData(alloc.ptr_),
-               alloc.device(),
-               alloc.allocation_id_,
-               alloc.id_,
-               alloc.alloc_size_ > 0 ? PairType::kAllocation
-                                     : PairType::kFree});
-        },
-        [&](ExtraFields<EventType::PyCall>& py_call) {
-          // torch.nn.Module
-          if (py_call.module_.has_value()) {
-            for (auto& p : py_call.module_->parameters_) {
-              insert_tensor(p.metadata_);
-              if (p.grad_metadata_.has_value()) {
-                insert_tensor(*p.grad_metadata_);
-              }
-            }
-          }
-
-          // torch.optim.Optimizer
-          if (py_call.optimizer_.has_value()) {
-            for (auto& p : py_call.optimizer_->parameters_) {
-              insert_tensor(p.metadata_);
-              if (p.grad_metadata_.has_value()) {
-                insert_tensor(*p.grad_metadata_);
-              }
-              for (auto& state_i : p.state_) {
-                insert_tensor(state_i.second);
-              }
-            }
-          }
-        },
-        [](const auto&) {}));
-  }
-
-  // Step 2) Handle ABA for Storage.
-  // --------------------------------------------------------------------------
-  {
-    size_t counter{1};
-    using key_t = std::pair<StorageImplData, c10::Device>;
-    ska::flat_hash_map<key_t, size_t, PairHash> versions;
-    for (auto& t : raw_tensors) {
-      auto inserted = versions.insert({{t.storage_, t.device_}, counter});
-      counter += inserted.second;
-      t.storage_id_.get() = AllocationID(inserted.first->second);
-      if (t.type_ == PairType::kFree) {
-        versions.erase(inserted.first);
-      }
-    }
-  }
-
-  // Step 3) Map TensorImpls to allocations and remove non-Tensor allocations.
-  // --------------------------------------------------------------------------
-  {
-    ska::flat_hash_map<AllocationID, TensorImplAddress, PairHash> current;
-    auto update = [&current](RawTensorStoragePair& t, PairType update_type) {
-      auto it = current.insert({t.storage_id(), NoTensorImpl}).first;
-      if (t.impl_ != NoTensorImpl) {
-        it->second = t.impl_;
-      }
-
-      if (t.type_ == update_type) {
-        t.impl_ = it->second;
-      }
-
-      if (t.type_ == PairType::kAllocation || t.type_ == PairType::kFree) {
-        current.erase(it);
-      }
-    };
-
-    for (auto& t : raw_tensors) {
-      update(t, PairType::kFree);
-    }
-
-    current.clear();
-    for (auto it = raw_tensors.rbegin(); it != raw_tensors.rend(); ++it) {
-      update(*it, PairType::kAllocation);
-    }
-
-    raw_tensors.erase(
-        std::remove_if(
-            raw_tensors.begin(),
-            raw_tensors.end(),
-            [](const auto& t) {
-              return t.impl_ == NoTensorImpl ||
-                  t.storage_ == StorageImplData{nullptr};
-            }),
-        raw_tensors.end());
-  }
-
-  // Step 4) Handle the case that the storage of a TensorImpl changed.
-  // --------------------------------------------------------------------------
-  using storage_id_pair_t = std::pair<AllocationID, AllocationID>;
-  ska::flat_hash_set<storage_id_pair_t, PairHash> same_group_set;
-  {
-    ska::flat_hash_map<TensorImplAddress, AllocationID, PairHash> impl_map;
-    for (const auto& t : raw_tensors) {
-      const auto storage_id = t.storage_id();
-      const auto it = impl_map.insert({t.impl_, storage_id}).first;
-
-      // The pair needs to be sorted for the coalesce step to work properly.
-      it->second < storage_id ? same_group_set.insert({it->second, storage_id})
-                              : same_group_set.insert({storage_id, it->second});
-    }
-  }
-
-  // Step 5) Coalesce groups and assign final IDs.
-  // --------------------------------------------------------------------------
-  ska::flat_hash_map<AllocationID, size_t, PairHash> id_map;
-  {
-    std::vector<storage_id_pair_t> unique_pairs;
-    for (const auto& i : same_group_set) {
-      unique_pairs.push_back(i);
-    }
-    std::sort(unique_pairs.begin(), unique_pairs.end());
-
-    size_t current_id{0};
-    for (const auto& i : unique_pairs) {
-      auto inserted = id_map.insert({i.first, current_id});
-      current_id += inserted.second;
-      id_map.insert({i.second, inserted.first->second});
-    }
-  }
-
-  // Step 6) Write back to metadata
-  // --------------------------------------------------------------------------
-  for (const auto& t : raw_tensors) {
-    t.id_ref_.get() = TensorID(id_map.at(t.storage_id()));
-  }
-}
-
-=======
->>>>>>> da654285
 struct ResultGreater {
   bool operator()(const result_ptr_t& a, const result_ptr_t& b) const {
     return a->endTimeNS() > b->endTimeNS();
