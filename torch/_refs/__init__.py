--- conflicted
+++ resolved
@@ -1013,29 +1013,15 @@
 )
 
 
-<<<<<<< HEAD
-def _logical_not(a: TensorLikeType):
-=======
 @_make_elementwise_unary_reference(
     ELEMENTWISE_TYPE_PROMOTION_KIND.ALWAYS_BOOL, aten_op=torch.ops.aten.logical_not
 )
 def logical_not(a: TensorLikeType):
->>>>>>> ba4f780f
     if not utils.is_boolean_dtype(a.dtype):
         return a == 0
     return ~a
 
 
-<<<<<<< HEAD
-logical_not = _make_elementwise_unary_reference(
-    _logical_not,
-    type_promotion_kind=ELEMENTWISE_TYPE_PROMOTION_KIND.ALWAYS_BOOL,
-    aten_op=torch.ops.aten.logical_not,
-)
-
-
-=======
->>>>>>> ba4f780f
 def _logical_or(a: TensorLikeType, b: TensorLikeType):
     if not utils.is_boolean_dtype(a.dtype):
         a = a != 0
