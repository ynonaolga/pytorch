--- conflicted
+++ resolved
@@ -282,8 +282,6 @@
       const IValue& lhs,
       const IValue& rhs);
 
-<<<<<<< HEAD
-=======
 private:
   static bool isAliasOf(const at::Tensor& a, const at::Tensor& b) {
     // mkldnn tensors dont have views or storage, so we compare
@@ -313,7 +311,6 @@
   }
 
 public:
->>>>>>> d100d98d
   /// @private [doxygen private]
   bool isAliasOf(const IValue& rhs) const {
     if (this->tag != rhs.tag) {
@@ -323,16 +320,7 @@
 
     // Tensors should be compared based on internal storage
     if (this->isTensor()) {
-      const auto& thisTensor = this->toTensor();
-      const auto& rhsTensor = rhs.toTensor();
-      // mkldnn tensors dont have views or storage, so we compare
-      // based on tensor impl. //TODO: find a way to use mkldnn storage
-      if (thisTensor.is_mkldnn() || rhsTensor.is_mkldnn()) {
-        return thisTensor.unsafeGetTensorImpl() ==
-            rhsTensor.unsafeGetTensorImpl();
-      }
-
-      return thisTensor.is_alias_of(rhsTensor);
+      return isAliasOf(this->toTensor(), rhs.toTensor());
     }
 
     if (!this->is_intrusive_ptr) {
@@ -904,8 +892,6 @@
 
   // Detect aliased tensors.
   struct HashAliasedIValue {
-<<<<<<< HEAD
-=======
     size_t hashTensor(const at::Tensor& ten) const {
       if (ten.is_mkldnn()) {
         // MKLDNN tensors dont have storage and dont create views
@@ -927,18 +913,9 @@
             ten.storage().unsafeGetStorageImpl());
       }
     }
->>>>>>> d100d98d
     size_t operator()(const IValue& val) const {
       if (val.isTensor()) {
-        if (val.toTensor().is_mkldnn()) {
-          // MKLDNN tensors dont have storage and dont create views
-          // or aliasing so we can just use Tensor pointer, TODO: find way
-          // to use mkldnn storage
-          return reinterpret_cast<size_t>(val.toTensor().unsafeGetTensorImpl());
-        } else {
-          return reinterpret_cast<size_t>(
-              val.toTensor().storage().unsafeGetStorageImpl());
-        }
+        return hashTensor(val.toTensor());
       }
       // If it is not a Tensor, then two mutable IValues alias each other only
       // if they are the same pointer.
