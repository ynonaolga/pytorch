import torch
import itertools
import numpy as np
import sys
import csv
import random

import warnings
warnings.filterwarnings("ignore")


class CompositeMHA(torch.nn.Module):
    def __init__(self, num_heads, in_proj_weight, in_proj_bias, out_proj):
        super().__init__()
        self.in_proj_weight = in_proj_weight
        self.in_proj_bias = in_proj_bias
        self.out_proj = out_proj
        self.num_heads = num_heads

    def forward(self, query, key, value, mask):
        if not (query is key and key is value):
            raise NotImplementedError(
                "query, key and value must be the same Tensor for now."
            )
        if mask is not None:
            raise NotImplementedError("mask is currently not supported.")

        query_projected = torch.nn.functional.linear(
            query, self.in_proj_weight, self.in_proj_bias
        )

        batch_size = query_projected.size(0)
        embed_dim = query_projected.size(2)
        head_dim = embed_dim // (self.num_heads * 3)

        query, key, value = query_projected.chunk(3, -1)

        query = query.view(batch_size, -1, self.num_heads, head_dim).transpose(1, 2)
        key = key.view(batch_size, -1, self.num_heads, head_dim).transpose(1, 2)
        value = value.view(batch_size, -1, self.num_heads, head_dim).transpose(1, 2)

        # the output of sdp = (batch, num_heads, seq_len, head_dim)
        attn, _ = torch.nn.functional._scaled_dot_product_attention(
            query,
            key,
            value,
            attn_mask=None,
            dropout_p=0.0,
            need_attn_weights=False,
            is_causal=False,
        )

        attn = attn.transpose(1, 2).reshape(
            batch_size, -1, self.num_heads * head_dim
        )
        # Match return signature of nn.MHA
        return self.out_proj(attn), None


def build_composite_mha_from_nn_mha(pt):
    assert pt._qkv_same_embed_dim
    in_proj_weight = pt.in_proj_weight
    assert in_proj_weight is not None
    assert pt.batch_first
    return CompositeMHA(pt.num_heads, pt.in_proj_weight, pt.in_proj_bias, pt.out_proj)


def generate_rand_batch(batch_size, max_sequence_len, embed_dimension, pad_percentage=None, dtype=torch.float16, device="cuda"):
    if not pad_percentage:
        return torch.randn(batch_size, max_sequence_len, embed_dimension, dtype=dtype, device=device), None
    # Really slow but should work
    seq_len_list = [int(max_sequence_len * (1 - random.gauss(pad_percentage, 0.01))) for _ in range(batch_size)]
    # Make random ele max length
    seq_len_list[random.randint(0, batch_size - 1)] = max_sequence_len
    # print(f"Theoretical padding: {pad_percentage} actual: {1 - (sum(seq_len_list) / (batch_size * max_sequence_len))}")
    return torch.nested.nested_tensor([
        torch.randn(seq_len, embed_dimension, dtype=dtype, device=device) for seq_len in seq_len_list]), seq_len_list


def benchmark_torch_function(iters, f, *args, **kwargs):
    if f is None:
        return None
    f(*args, **kwargs)
    torch.cuda.synchronize()
    start_event = torch.cuda.Event(enable_timing=True)
    end_event = torch.cuda.Event(enable_timing=True)
    start_event.record()
    for _ in range(iters):
        f(*args, **kwargs)
    end_event.record()
    torch.cuda.synchronize()
    return (start_event.elapsed_time(end_event) * 1.0e-3) / iters


def run_timing(iters, batch_size, embed_dimension, num_heads, max_sequence_len, pad_percentage, enable_math, enable_flash, writer):
    with torch.backends.cuda.sdp_kernel(enable_math=enable_math, enable_flash=enable_flash):
        with torch.inference_mode():
            dropout_p = 0.0
            mask = None

            pt = torch.nn.MultiheadAttention(
                embed_dim=embed_dimension, num_heads=num_heads, batch_first=True, dropout=dropout_p
            )
            npt = pt.eval().half().cuda()
            cpt = build_composite_mha_from_nn_mha(npt)
            x, lengths = generate_rand_batch(batch_size, max_sequence_len, embed_dimension, pad_percentage)
            pt_output, _ = pt(x, x, x, mask)
            cpt_output, _ = cpt(x, x, x, mask)

            # First order sanity check. Not a replacement for rigorous tests.
            if pt_output.is_nested and cpt_output.is_nested:
                for a, b in zip(pt_output.unbind(), cpt_output.unbind()):
                    assert torch.allclose(a, b, atol=1e-3, rtol=1e-3)
            else:
                assert torch.allclose(pt_output, cpt_output, atol=1e-3, rtol=1e-3)

            pt_time = benchmark_torch_function(iters, npt, x, x, x, mask) * 1e3
            cp_time = benchmark_torch_function(iters, cpt, x, x, x, mask) * 1e3
            results = {}
            results["max_sequence_len"] = max_sequence_len
            results["num_heads"] = num_heads
            results["embed_dimension"] = embed_dimension
            results["pt_time"] = pt_time
            results["cp_time"] = cp_time
            results["speedup"] = pt_time / cp_time
            results["dtype"] = str(x.dtype)
            results["enable_math"] = str(enable_math)
            results["enable_flash"] = str(enable_flash)
            writer.writerow(results)


def main():
    iters = 100
    seed = 123
    np.random.seed(seed)
    torch.manual_seed(seed)

    headers = ["max_sequence_len", "num_heads", "embed_dimension", "pt_time",
               "cp_time", "speedup", "dtype", "enable_math", "enable_flash"]
    writer = csv.DictWriter(sys.stdout, headers)
    writer.writeheader()

    batch_size = 64
    pad_percentage = 0.5

<<<<<<< HEAD
    for (enable_math, enable_flash) in [(True, False),
                                        (False, True),
                                        (True, True)]:
=======
    for (enable_math, enable_flash) in [(False, True), (True, False), (True, True)]:
>>>>>>> b192e7e4
        for num_heads, max_seq_len in itertools.product([2, 4, 8, 16, 32], [64, 128, 256]):
            run_timing(iters, batch_size, 1024, num_heads, max_seq_len,
                       pad_percentage, enable_math, enable_flash, writer)
            run_timing(iters, batch_size, 1024, num_heads, max_seq_len,
                       pad_percentage, enable_math, enable_flash, writer)
            run_timing(iters, batch_size, 1024, num_heads, max_seq_len,
                       pad_percentage, enable_math, enable_flash, writer)


if __name__ == "__main__":
    main()<|MERGE_RESOLUTION|>--- conflicted
+++ resolved
@@ -143,13 +143,7 @@
     batch_size = 64
     pad_percentage = 0.5
 
-<<<<<<< HEAD
-    for (enable_math, enable_flash) in [(True, False),
-                                        (False, True),
-                                        (True, True)]:
-=======
     for (enable_math, enable_flash) in [(False, True), (True, False), (True, True)]:
->>>>>>> b192e7e4
         for num_heads, max_seq_len in itertools.product([2, 4, 8, 16, 32], [64, 128, 256]):
             run_timing(iters, batch_size, 1024, num_heads, max_seq_len,
                        pad_percentage, enable_math, enable_flash, writer)
